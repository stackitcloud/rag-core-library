[build-system]
requires = ["poetry-core"]
build-backend = "poetry.core.masonry.api"

[tool.poetry]
name = "extractor_api_lib"
version = "1.0.1"
description = "Extracts the content of documents, websites, etc and maps it to a common format."
authors = ["STACKIT Data and AI Consulting <data-ai-consulting@stackit.cloud>"]
packages = [{ include = "extractor_api_lib", from = "src" }]

[[tool.poetry.source]]
name = "pytorch_cpu"
url = "https://download.pytorch.org/whl/cpu"
priority = "explicit"

[tool.flake8]
exclude = [".eggs", "./src/extractor_api_lib/models/*", ".git", ".hg", ".mypy_cache", ".tox", ".venv", ".devcontainer", "venv", "_build", "buck-out", "build", "dist", "**/__init__.py"]
statistics = true
show-source = false
max-complexity = 10
max-annotations-complexity = 3
docstring-convent = 'numpy'
max-line-length = 120
ignore = ["E203", "W503", "E704"]
inline-quotes = '"'
docstring-quotes = '"""'
multiline-quotes = '"""'
dictionaries = ["en_US", "python", "technical", "pandas"]
ban-relative-imports = true
per-file-ignores = """
  ./src/extractor_api_lib/apis/extractor_api.py: B008,WOT001,
  ./src/extractor_api_lib/impl/extractor_api_impl.py: B008,
  ./src/extractor_api_lib/container.py: CCE002,CCE001,
  ./src/extractor_api_lib/apis/extractor_api_base.py: WOT001,
  ./tests/*: S101,E501,
"""

[tool.black]
line-length = 120
exclude = """
/(
  |  .eggs
  |  .git
  |  .hg
  |  .mypy_cache
  |  .nox
  |  .pants.d
  |  .tox
  |  .venv
  |  _build
  |  buck-out
  |  build
  |  dist
  |  node_modules
  |  venv
)/
"""

[tool.isort]
profile = "black"
skip = ['.eggs', '.git', '.hg', '.mypy_cache', '.nox', '.pants.d', '.tox', '.venv', '_build', 'buck-out', 'build', 'dist', 'node_modules', 'venv']
skip_gitignore = true
known_local_folder = ["extractor_api_lib", "rag_core_lib"]

[tool.pylint]
max-line-length = 120

[tool.poetry.dependencies]
python = "^3.13"
wheel = "^0.45.1"
botocore = "^1.38.10"
fasttext = {git = "https://github.com/cfculhane/fastText", rev = "main"}
pytesseract = "^0.3.10"
fastapi = "^0.115.12"
uvicorn = "^0.34.2"
dependency-injector = "^4.46.0"
pydantic-settings = "^2.9.1"
boto3 = "^1.38.10"
debugpy = "^1.8.14"
python-multipart = "^0.0.20"
oauthlib = "^3.2.2"
requests-oauthlib = "^2.0.0"
pdfplumber = "0.11.6"
opencv-python = "4.11.0.86"
pdf2image = "1.17.0"
datasets = "^3.5.1"
pandas = "^2.2.2"
tabulate = "^0.9.0"
lxml = "^5.4.0"
partial = "^1.0"
pyyaml = "^6.0.2"
numpy = "^2.2.5"
docx2txt = "^0.9"
unstructured = {extras = ["docx", "pptx"], version = "0.17.2"}
html5lib = "^1.1"
langchain-community = "^0.3.23"
atlassian-python-api = "^4.0.3"
markdownify = "^1.1.0"
langchain-core = "0.3.63"
<<<<<<< HEAD
torch = {version = "^2.7.1+cpu", source = "pytorch_cpu"}
torchvision = {version = "^0.22.1+cpu", source = "pytorch_cpu"}
torchaudio = {version = "^2.7.1+cpu", source = "pytorch_cpu"}
camelot-py = {extras = ["cv"], version = "^1.0.0"}
tabula = "^1.0.5"
easyocr = "^1.7.2"
=======
fake-useragent = "^2.2.0"
>>>>>>> 1a9d814d

[tool.poetry.group.dev.dependencies]
pytest = "^8.3.5"
coverage = "^7.8.0"
flake8 = "^7.2.0"
flake8-black = "^0.3.6"
flake8-pyproject = "^1.2.3"
flake8-quotes = "^3.4.0"
flake8-return = "^1.2.0"
flake8-annotations-complexity = "^0.1.0"
flake8-bandit = "^4.1.1"
flake8-bugbear = "^24.12.12"
flake8-builtins = "^2.5.0"
flake8-comprehensions = "^3.15.0"
flake8-eradicate = "^1.5.0"
flake8-expression-complexity = "^0.0.11"
flake8-pytest-style = "^2.1.0"
pep8-naming = "^0.15.1"
flake8-eol = "^0.0.8"
flake8-exceptions = "^0.0.1a0"
flake8-simplify = "^0.21.0"
flake8-wot = "^0.2.0"
flake8-function-order = "^0.0.5"
flake8-tidy-imports = "^4.10.0"
black = "^25.1.0"
# flake8-logging-format = "^2024.24.12"
# flake8-docstrings = "^1.7.0"

[tool.poetry.group.tests.dependencies]
httpx = "^0.28.1"

[tool.pytest.ini_options]
log_cli = 1
log_cli_level = "DEBUG"
pythonpath = "src"
testpaths = "src/tests"<|MERGE_RESOLUTION|>--- conflicted
+++ resolved
@@ -98,16 +98,13 @@
 atlassian-python-api = "^4.0.3"
 markdownify = "^1.1.0"
 langchain-core = "0.3.63"
-<<<<<<< HEAD
 torch = {version = "^2.7.1+cpu", source = "pytorch_cpu"}
 torchvision = {version = "^0.22.1+cpu", source = "pytorch_cpu"}
 torchaudio = {version = "^2.7.1+cpu", source = "pytorch_cpu"}
 camelot-py = {extras = ["cv"], version = "^1.0.0"}
 tabula = "^1.0.5"
 easyocr = "^1.7.2"
-=======
 fake-useragent = "^2.2.0"
->>>>>>> 1a9d814d
 
 [tool.poetry.group.dev.dependencies]
 pytest = "^8.3.5"
