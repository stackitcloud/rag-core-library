[build-system]
requires = ["poetry-core"]
build-backend = "poetry.core.masonry.api"

[tool.poetry]
name = "rag-core-api"
version = "1.0.1"
description = "The core of the rag-template."
authors = ["STACKIT Data and AI Consulting <data-ai-consulting@stackit.cloud>"]
packages = [{ include = "rag_core_api", from = "src" }]

[tool.poetry.dependencies]
python = "^3.11"
rag-core-lib = { path = "../rag-core-lib", develop = true}
uvicorn = "^0.30.0"
langchain-qdrant = "^0.1.0"
dependency-injector = "^4.41.0"
fastapi = "^0.111.0"
requests-oauthlib = "^2.0.0"
qdrant-client = "^1.14.2"
deprecated = "^1.2.14"
datasets = "^2.18.0"
ragas = "^0.2.6"
flashrank = "^0.2.5"
pyyaml = "^6.0.2"
openai = "^1.42.0"
langgraph = "^0.2.23"
pillow = "^11.0.0"
langchain-ollama = "^0.2.0"
pytest-asyncio = "^0.25.0"
<<<<<<< HEAD
pytest-env = "^1.1.5"
=======
langchain-community = "0.3.19"
fastembed = "^0.6.0"
>>>>>>> cf78325c

[tool.poetry.group.dev.dependencies]
debugpy = "^1.8.1"
pytest = "^8.2.1"
coverage = "^7.5.4"
flake8 = "^7.1.0"
flake8-black = "^0.3.6"
flake8-pyproject = "^1.2.3"
flake8-quotes = "^3.4.0"
flake8-return = "^1.2.0"
flake8-annotations-complexity = "^0.0.8"
flake8-bandit = "^4.1.1"
flake8-bugbear = "^24.8.19"
flake8-builtins = "^2.5.0"
flake8-comprehensions = "^3.15.0"
flake8-eradicate = "^1.5.0"
flake8-expression-complexity = "^0.0.11"
flake8-pytest-style = "^2.0.0"
pep8-naming = "^0.14.1"
flake8-eol = "^0.0.8"
flake8-exceptions = "^0.0.1a0"
flake8-simplify = "^0.21.0"
flake8-wot = "^0.2.0"
flake8-function-order = "^0.0.5"
flake8-tidy-imports = "^4.10.0"
black = "^23.9.1"
# flake8-logging-format = "^2024.24.12"
# flake8-docstrings = "^1.7.0"


[tool.flake8]
exclude= [".eggs", "src/rag_core_api/models", ".git", ".hg", ".mypy_cache", ".tox", ".venv", ".devcontainer", "venv", "_build", "buck-out", "build", "dist", "**/__init__.py"]
statistics = true
show-source = false
max-complexity = 8
max-annotations-complexity = 3
docstring-convention = 'numpy'
max-line-length = 120
ignore = ["E203", "W503", "E704"]
inline-quotes = '"'
docstring-quotes = '"""'
multiline-quotes = '"""'
dictionaries = ["en_US", "python", "technical", "pandas"]
ban-relative-imports = true
per-file-ignores = """
  ./src/rag_core_api/prompt_templates/*: E501,D100,
  ./src/rag_core_api/apis/rag_api.py: B008,WOT001,
  ./src/rag_core_api/impl/rag_api.py: B008,
  ./src/rag_core_api/prompt_templates/*: E501,
  ./src/rag_core_api/dependency_container.py: CCE002,CCE001,
  ./src/rag_core_api/apis/rag_api_base.py: WOT001,
  ./tests/rag_api_test.py: E402,S101,S105,I252,D409,
  ./tests/*: S101,S105,I252,D409,
"""

[tool.black]
line-length = 120
exclude = """
/(
     .eggs
    | .git
    | .hg
    | .mypy_cache
    | .nox
    | .pants.d
    | .tox
    | .venv
    | _build
    | buck-out
    | build
    | dist
    | node_modules
    | venv
)/
"""

[tool.isort]
profile = "black"
skip = ['.eggs', '.git', '.hg', '.mypy_cache', '.nox', '.pants.d', '.tox', '.venv', '_build', 'buck-out', 'build', 'dist', 'node_modules', 'venv']
skip_gitignore = true
known_local_folder = ["rag_core_api", "rag_core_lib"]

[tool.pylint]
max-line-length = 120

[tool.pytest.ini_options]
log_cli = 1
log_cli_level = "DEBUG"
pythonpath = "src"
testpaths = "src/tests"
<|MERGE_RESOLUTION|>--- conflicted
+++ resolved
@@ -28,12 +28,9 @@
 pillow = "^11.0.0"
 langchain-ollama = "^0.2.0"
 pytest-asyncio = "^0.25.0"
-<<<<<<< HEAD
 pytest-env = "^1.1.5"
-=======
-langchain-community = "0.3.19"
+langchain-community = "0.3.22"
 fastembed = "^0.6.0"
->>>>>>> cf78325c
 
 [tool.poetry.group.dev.dependencies]
 debugpy = "^1.8.1"
