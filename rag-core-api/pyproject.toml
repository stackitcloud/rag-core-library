--- conflicted
+++ resolved
@@ -23,7 +23,6 @@
 ragas = "^0.2.15"
 flashrank = "^0.2.10"
 pyyaml = "^6.0.2"
-<<<<<<< HEAD
 openai = "^1.77.0"
 langgraph = "^0.4.2"
 pillow = "^11.2.1"
@@ -31,16 +30,8 @@
 pytest-asyncio = "^0.26.0"
 langchain-community = "0.3.23"
 fastembed = "^0.6.1"
-=======
-openai = "^1.42.0"
-langgraph = "^0.2.23"
-pillow = "^11.0.0"
-langchain-ollama = "^0.2.0"
-pytest-asyncio = "^0.25.0"
-langchain-community = "0.3.19"
-fastembed = "^0.6.0"
 langdetect = "^1.0.9"
->>>>>>> 339a5da3
+
 
 [tool.poetry.group.dev.dependencies]
 debugpy = "^1.8.14"
